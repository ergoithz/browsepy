#!/usr/bin/env python
# -*- coding: UTF-8 -*-

import sys
import os
import os.path
import re
import shutil
import codecs
import threading
import string
import tarfile
import random
import datetime
import functools
import logging
import warnings

from flask import current_app, send_from_directory
from werkzeug.utils import cached_property

from . import compat
from .compat import range
from .functional import psetattr

<<<<<<< HEAD
=======
undescore_replace = '%s:underscore' % __name__
codecs.register_error(undescore_replace,
                      (lambda error: (u'_', error.start + 1))
                      if PY_LEGACY else
                      (lambda error: ('_', error.start + 1))
                      )
if not PY_LEGACY:
    unicode = str


class File(object):
    re_charset = re.compile('; charset=(?P<charset>[^;]+)')
    parent_class = None  # none means current class

    def __init__(self, path=None, app=None):
        self.path = path
        self.app = current_app if app is None else app
>>>>>>> d6e75b9f

logger = logging.getLogger(__name__)
unicode_underscore = '_'.decode('utf-8') if compat.PY_LEGACY else '_'
underscore_replace = '%s:underscore' % __name__
codecs.register_error(underscore_replace,
                      lambda error: (unicode_underscore, error.start + 1)
                      )
binary_units = ("B", "KiB", "MiB", "GiB", "TiB", "PiB", "EiB", "ZiB", "YiB")
standard_units = ("B", "KB", "MB", "GB", "TB", "PB", "EB", "ZB", "YB")
common_path_separators = '\\/'
restricted_chars = '\\/\0'
restricted_names = ('.', '..', '::', os.sep)
nt_device_names = ('CON', 'AUX', 'COM1', 'COM2', 'COM3', 'COM4', 'LPT1',
                   'LPT2', 'LPT3', 'PRN', 'NUL')
fs_safe_characters = string.ascii_uppercase + string.digits


class Node(object):
    directory_class = None  # set later at import time
    file_class = None  # set later at import time

    re_charset = re.compile('; charset=(?P<charset>[^;]+)')
    can_download = False

    @property
    def plugin_manager(self):
        return self.app.extensions['plugin_manager']

    @property
    def default_action(self):
        for action in self.actions:
            if action.widget.place == 'link':
                return action

    @cached_property
    def actions(self):
        return self.plugin_manager.get_actions(self)

    @cached_property
<<<<<<< HEAD
    def can_remove(self):
        dirbase = self.app.config["directory_remove"]
        return dirbase and self.path.startswith(dirbase + os.sep)
=======
    def can_download(self):
        return (
            self.app.config['directory_downloadable'] or
            not self.is_directory
            )

    @cached_property
    def can_remove(self):
        dirbase = self.app.config["directory_remove"]
        if dirbase:
            return self.path.startswith(dirbase + os.sep)
        return False

    @cached_property
    def can_upload(self):
        dirbase = self.app.config["directory_upload"]
        if self.is_directory and dirbase:
            return (
                dirbase == self.path or
                self.path.startswith(dirbase + os.sep)
                )
        return False
>>>>>>> d6e75b9f

    @cached_property
    def stats(self):
        return os.stat(self.path)

    @cached_property
    def parent(self):
        if self.path == self.app.config['directory_base']:
            return None
        return self.directory_class(os.path.dirname(self.path), self.app)

    @cached_property
    def ancestors(self):
        ancestors = []
        parent = self.parent
        while parent:
            ancestors.append(parent)
            parent = parent.parent
        return ancestors

    @property
    def modified(self):
<<<<<<< HEAD
        dt = datetime.datetime.fromtimestamp(self.stats.st_mtime)
        return dt.strftime('%Y.%m.%d %H:%M:%S')
=======
        return datetime.datetime\
            .fromtimestamp(self.stats.st_mtime)\
            .strftime('%Y.%m.%d %H:%M:%S')

    @property
    def size(self):
        size, unit = fmt_size(
            self.stats.st_size,
            self.app.config["use_binary_multiples"]
            )
        if unit == binary_units[0]:
            return "%d %s" % (size, unit)
        return "%.2f %s" % (size, unit)
>>>>>>> d6e75b9f

    @property
    def urlpath(self):
        return abspath_to_urlpath(self.path, self.app.config['directory_base'])

    @property
    def name(self):
        return os.path.basename(self.path)

    @property
    def type(self):
        return self.mimetype.split(";", 1)[0]

    def __init__(self, path=None, app=None, **defaults):
        self.path = compat.fsdecode(path) if path else None
        self.app = current_app if app is None else app
        self.__dict__.update(defaults)

    def remove(self):
        if not self.can_remove:
            raise OutsideRemovableBase("File outside removable base")

    @classmethod
    def from_urlpath(cls, path, app=None):
        '''
        Alternative constructor which accepts a path as taken from URL and uses
        the given app or the current app config to get the real path.

        :param path: relative path as from URL
        :param app: optional, flask application
        :return: file object pointing to path
        :rtype: File
        '''
        app = app or current_app
        base = app.config['directory_base']
        path = urlpath_to_abspath(path, base)
        kls = cls.directory_class if os.path.isdir(path) else cls.file_class
        return kls(path=path, app=app)


@psetattr(Node, 'file_class')
class File(Node):
    can_download = True
    can_upload = False
    is_directory = False

    @property
    def default_action(self):
        action = super(File, self).default_action
        if action is None:
            widget = self.plugin_manager.link_class.from_file(self)
            action = self.plugin_manager.action_class('open', widget)
        return action

    @cached_property
    def mimetype(self):
        return self.plugin_manager.get_mimetype(self.path)

    @cached_property
    def is_file(self):
        return os.path.isfile(self.path)

    @property
    def size(self):
        size, unit = fmt_size(
            self.stats.st_size,
            self.app.config["use_binary_multiples"]
            )
        if unit == binary_units[0]:
            return "%d %s" % (size, unit)
        return "%.2f %s" % (size, unit)

    @property
    def encoding(self):
        if ";" in self.mimetype:
            match = self.re_charset.search(self.mimetype)
            gdict = match.groupdict() if match else {}
            return gdict.get("charset") or "default"
        return "default"

<<<<<<< HEAD
    def remove(self):
        '''
        Remove file.
        :raises OutsideRemovableBase: when not under removable base directory
        '''
        super(File, self).remove()
        os.unlink(self.path)
=======
    def listdir(self):
        path_joiner = functools.partial(os.path.join, self.path)
        content = [
            self.__class__(path=path_joiner(path), app=self.app)
            for path in self.raw_listdir
            ]
        content.sort(key=lambda f: (not f.is_directory, f.name.lower()))
        return content
>>>>>>> d6e75b9f

    def download(self):
        '''
        Get a Flask's send_file Response object pointing to this file.

        :returns: Response object as returned by flask's send_file
        :rtype: flask.Response
        '''
        directory, name = os.path.split(self.path)
        return send_from_directory(directory, name, as_attachment=True)


@psetattr(Node, 'directory_class')
class Directory(Node):
    _listdir_cache = None
    mimetype = 'inode/directory'
    is_directory = True
    is_file = False
    size = 0
    encoding = 'default'

    @property
    def default_action(self):
        action = super(Directory, self).default_action
        if action is None:
            widget = self.plugin_manager.link_class.from_file(self)
            action = self.plugin_manager.action_class('browse', widget)
        return action

    @cached_property
    def can_download(self):
        return self.app.config['directory_downloadable']

    @cached_property
    def can_upload(self):
        dirbase = self.app.config["directory_upload"]
        return dirbase and (
            dirbase == self.path or
            self.path.startswith(dirbase + os.sep)
            )

    @cached_property
    def is_empty(self):
        if self._listdir_cache is not None:
            return bool(self._listdir_cache)
        for entry in compat.scandir(self.path):
            return False
        return True

    def remove(self):
        '''
        Remove directory tree.

        :raises OutsideRemovableBase: when not under removable base directory
        '''
        super(Directory, self).remove()
        shutil.rmtree(self.path)

    def download(self):
        '''
        Get a Flask Response object streaming a tarball of this directory.

        :returns: Response object
        :rtype: flask.Response
        '''
        return self.app.response_class(
            TarFileStream(
                self.path,
                self.app.config["directory_tar_buffsize"]
                ),
            mimetype="application/octet-stream"
            )

    def contains(self, filename):
        '''
        Check if directory contains an entry with given filename.

        :param filename: filename will be check
        :type filename: str
        :returns: True if exists, False otherwise.
        :rtype: bool
        '''
        return os.path.exists(os.path.join(self.path, filename))

    def choose_filename(self, filename, attempts=999):
        '''
        Get a new filename which does not colide with any entry on directory,
        based on given filename.

        :param filename: base filename
        :type filename: str
        :param attempts: number of attempts, defaults to 999
        :type attempts: int
        :returns: filename
        :rtype: str
        '''
        new_filename = filename
        for attempt in range(2, attempts+1):
            if not self.contains(new_filename):
                return new_filename
            new_filename = alternative_filename(filename, attempt)
        while self.contains(new_filename):
            new_filename = alternative_filename(filename)
        return new_filename

    def _listdir(self):
        '''
        Iter unsorted entries on this directory.

        :yields: Directory or File instance for each entry in directory
        :ytype: Node
        '''
        precomputed_stats = os.name == 'nt'
        for entry in compat.scandir(self.path):
            kwargs = {'path': entry.path, 'app': self.app, 'parent': self}
            if precomputed_stats and not entry.is_symlink():
                kwargs['stats'] = entry.stats()
            if entry.is_dir(follow_symlinks=True):
                yield self.directory_class(**kwargs)
                continue
            yield self.file_class(**kwargs)

    def listdir(self):
        '''
        Get sorted list (by `is_directory` and `name` properties) of File
        objects.

        :return: sorted list of File instances
        :rtype: list of File
        '''
        if self._listdir_cache is None:
            self._listdir_cache = sorted(
                self._listdir(),
                key=lambda f: (not f.is_directory, f.name.lower())
                )
        return self._listdir_cache


class TarFileStream(object):
    '''
    Tarfile which compresses while reading for streaming.

    Buffsize can be provided, it must be 512 multiple (the tar block size) for
    compression.
    '''
    event_class = threading.Event
    thread_class = threading.Thread
    tarfile_class = tarfile.open

    def __init__(self, path, buffsize=10240):
        self.path = path
        self.name = os.path.basename(path) + ".tgz"

        self._finished = 0
        self._want = 0
        self._data = bytes()
        self._add = self.event_class()
        self._result = self.event_class()
<<<<<<< HEAD
        self._tarfile = self.tarfile_class(
            fileobj=self,
            mode="w|gz",
            bufsize=buffsize
            )  # stream write
=======
        self._tarfile = self.tarfile_class(  # stream write
            fileobj=self,
            mode="w|gz",
            bufsize=buffsize
            )
>>>>>>> d6e75b9f
        self._th = self.thread_class(target=self.fill)
        self._th.start()

    def fill(self):
        self._tarfile.add(self.path, "")
        self._tarfile.close()  # force stream flush
        self._finished += 1
        if not self._result.is_set():
            self._result.set()

    def write(self, data):
        self._add.wait()
        self._data += data
        if len(self._data) > self._want:
            self._add.clear()
            self._result.set()
        return len(data)

    def read(self, want=0):
        if self._finished:
            if self._finished == 1:
                self._finished += 1
                return ""
            return EOFError("EOF reached")

        # Thread communication
        self._want = want
        self._add.set()
        self._result.wait()
        self._result.clear()

        if want:
            data = self._data[:want]
            self._data = self._data[want:]
        else:
            data = self._data
            self._data = bytes()
        return data

    def __iter__(self):
        data = self.read()
        while data:
            yield data
            data = self.read()


class OutsideDirectoryBase(Exception):
    pass


class OutsideRemovableBase(Exception):
    pass


<<<<<<< HEAD
=======
binary_units = ("B", "KiB", "MiB", "GiB", "TiB", "PiB", "EiB", "ZiB", "YiB")
standard_units = ("B", "KB", "MB", "GB", "TB", "PB", "EB", "ZB", "YB")


>>>>>>> d6e75b9f
def fmt_size(size, binary=True):
    '''
    Get size and unit.

    :param size: size in bytes
    :param binary: whether use binary or standard units, defaults to True
    :return: size and unit
    :rtype: tuple of int and unit as str
    '''
    if binary:
        fmt_sizes = binary_units
        fmt_divider = 1024.
    else:
        fmt_sizes = standard_units
        fmt_divider = 1000.
    for fmt in fmt_sizes[:-1]:
        if size < 1000:
            return (size, fmt)
        size /= fmt_divider
    return size, fmt_sizes[-1]


def relativize_path(path, base, os_sep=os.sep):
    '''
    Make absolute path relative to an absolute base.

    :param path: absolute path
    :param base: absolute base path
    :param os_sep: path component separator, defaults to current OS separator
    :return: relative path
    :rtype: str or unicode
    :raises OutsideDirectoryBase: if path is not below base
    '''
    if not check_under_base(path, base, os_sep):
        raise OutsideDirectoryBase("%r is not under %r" % (path, base))
    prefix_len = len(base)
    if not base.endswith(os_sep):
        prefix_len += len(os_sep)
    return path[prefix_len:]


def abspath_to_urlpath(path, base, os_sep=os.sep):
    '''
    Make filesystem absolute path uri relative using given absolute base path.

    :param path: absolute path
    :param base: absolute base path
    :param os_sep: path component separator, defaults to current OS separator
    :return: relative uri
    :rtype: str or unicode
    :raises OutsideDirectoryBase: if resulting path is not below base
    '''
    return relativize_path(path, base, os_sep).replace(os_sep, '/')


def urlpath_to_abspath(path, base, os_sep=os.sep):
    '''
    Make uri relative path fs absolute using a given absolute base path.

    :param path: relative path
    :param base: absolute base path
    :param os_sep: path component separator, defaults to current OS separator
    :return: absolute path
    :rtype: str or unicode
    :raises OutsideDirectoryBase: if resulting path is not below base
    '''
    prefix = base if base.endswith(os_sep) else base + os_sep
    realpath = os.path.abspath(prefix + path.replace('/', os_sep))
    if base == realpath or realpath.startswith(prefix):
        return realpath
    raise OutsideDirectoryBase("%r is not under %r" % (realpath, base))

<<<<<<< HEAD
=======
common_path_separators = '\\/'

>>>>>>> d6e75b9f

def generic_filename(path):
    '''
    Extract filename of given path os-indepently, taking care of known path
    separators.

    :param path: path
    :return: filename
    :rtype: str or unicode (depending on given path)
    '''

    for sep in common_path_separators:
        if sep in path:
            _, path = path.rsplit(sep, 1)
    return path

<<<<<<< HEAD
=======
restricted_chars = '\\/\0'

>>>>>>> d6e75b9f

def clean_restricted_chars(path, restricted_chars=restricted_chars):
    '''
    Get path without restricted characters.

    :param path: path
    :return: path without restricted characters
    :rtype: str or unicode (depending on given path)
    '''
    for character in restricted_chars:
        path = path.replace(character, '_')
    return path

<<<<<<< HEAD

def check_forbidden_filename(filename,
                             destiny_os=os.name,
=======
restricted_names = ('.', '..', '::', os.sep)
nt_device_names = ('CON', 'AUX', 'COM1', 'COM2', 'COM3', 'COM4', 'LPT1',
                   'LPT2', 'LPT3', 'PRN', 'NUL')
fs_encoding = (
    'unicode'
    if os.name == 'nt' else
    sys.getfilesystemencoding() or 'ascii'
    )


def check_forbidden_filename(filename, destiny_os=os.name,
                             fs_encoding=fs_encoding,
>>>>>>> d6e75b9f
                             restricted_names=restricted_names):
    '''
    Get if given filename is forbidden for current OS or filesystem.

    :param filename:
    :param destiny_os: destination operative system
    :param fs_encoding: destination filesystem filename encoding
    :return: wether is forbidden on given OS (or filesystem) or not
    :rtype: bool
    '''
    if destiny_os == 'nt':
        fpc = filename.split('.', 1)[0].upper()
        if fpc in nt_device_names:
            return True

    return filename in restricted_names


def check_under_base(path, base, os_sep=os.sep):
    '''
    Check if given absolute path is under given base.

    :param path: absolute path
    :param base: absolute base path
    :return: wether file is under given base or not
    :rtype: bool
    '''
    prefix = base if base.endswith(os_sep) else base + os_sep
    return path == base or path.startswith(prefix)


<<<<<<< HEAD
def secure_filename(path, destiny_os=os.name, fs_encoding=compat.fs_encoding):
=======
def secure_filename(path, destiny_os=os.name, fs_encoding=fs_encoding):
>>>>>>> d6e75b9f
    '''
    Get rid of parent path components and special filenames.

    If path is invalid or protected, return empty string.

    :param path: unsafe path
    :type: str
    :param destiny_os: destination operative system
    :type destiny_os: str
    :return: filename or empty string
<<<<<<< HEAD
    :rtype: str
=======
    :rtype: str or unicode (due python version, destiny_os and fs_encoding)
>>>>>>> d6e75b9f
    '''
    path = generic_filename(path)
    path = clean_restricted_chars(path)

<<<<<<< HEAD
    if check_forbidden_filename(path, destiny_os=destiny_os):
        return ''

    if isinstance(path, bytes):
        path = path.decode('latin-1', errors=underscore_replace)

    # Decode and recover from filesystem encoding in order to strip unwanted
    # characters out
    kwargs = dict(
        os_name=destiny_os,
        fs_encoding=fs_encoding,
        errors=underscore_replace
        )
    fs_encoded_path = compat.fsencode(path, **kwargs)
    fs_decoded_path = compat.fsdecode(fs_encoded_path, **kwargs)
    return fs_decoded_path


=======
    if check_forbidden_filename(path, destiny_os=destiny_os,
                                fs_encoding=fs_encoding):
        return ''

    if fs_encoding != 'unicode':
        if PY_LEGACY and not isinstance(path, unicode):
            path = unicode(path, encoding='latin-1')
        path = path\
            .encode(fs_encoding, errors=undescore_replace)\
            .decode(fs_encoding)
    return path

fs_safe_characters = string.ascii_uppercase + string.digits


>>>>>>> d6e75b9f
def alternative_filename(filename, attempt=None):
    '''
    Generates an alternative version of given filename.

    If an number attempt parameter is given, will be used on the alternative
    name, a random value will be used otherwise.

    :param filename: original filename
    :param attempt: optional attempt number, defaults to null
    :return: new filename
    :rtype: str or unicode
    '''
    filename_parts = filename.rsplit(u'.', 2)
    name = filename_parts[0]
    ext = ''.join(u'.%s' % ext for ext in filename_parts[1:])
    if attempt is None:
<<<<<<< HEAD
        choose = random.choice
        extra = u' %s' % ''.join(choose(fs_safe_characters) for i in range(8))
=======
        extra = ' %s' % ''.join(
            random.choice(fs_safe_characters) for i in range(8)
            )
>>>>>>> d6e75b9f
    else:
        extra = u' (%d)' % attempt
    return u'%s%s%s' % (name, extra, ext)<|MERGE_RESOLUTION|>--- conflicted
+++ resolved
@@ -23,26 +23,6 @@
 from .compat import range
 from .functional import psetattr
 
-<<<<<<< HEAD
-=======
-undescore_replace = '%s:underscore' % __name__
-codecs.register_error(undescore_replace,
-                      (lambda error: (u'_', error.start + 1))
-                      if PY_LEGACY else
-                      (lambda error: ('_', error.start + 1))
-                      )
-if not PY_LEGACY:
-    unicode = str
-
-
-class File(object):
-    re_charset = re.compile('; charset=(?P<charset>[^;]+)')
-    parent_class = None  # none means current class
-
-    def __init__(self, path=None, app=None):
-        self.path = path
-        self.app = current_app if app is None else app
->>>>>>> d6e75b9f
 
 logger = logging.getLogger(__name__)
 unicode_underscore = '_'.decode('utf-8') if compat.PY_LEGACY else '_'
@@ -82,34 +62,9 @@
         return self.plugin_manager.get_actions(self)
 
     @cached_property
-<<<<<<< HEAD
     def can_remove(self):
         dirbase = self.app.config["directory_remove"]
         return dirbase and self.path.startswith(dirbase + os.sep)
-=======
-    def can_download(self):
-        return (
-            self.app.config['directory_downloadable'] or
-            not self.is_directory
-            )
-
-    @cached_property
-    def can_remove(self):
-        dirbase = self.app.config["directory_remove"]
-        if dirbase:
-            return self.path.startswith(dirbase + os.sep)
-        return False
-
-    @cached_property
-    def can_upload(self):
-        dirbase = self.app.config["directory_upload"]
-        if self.is_directory and dirbase:
-            return (
-                dirbase == self.path or
-                self.path.startswith(dirbase + os.sep)
-                )
-        return False
->>>>>>> d6e75b9f
 
     @cached_property
     def stats(self):
@@ -132,13 +87,69 @@
 
     @property
     def modified(self):
-<<<<<<< HEAD
         dt = datetime.datetime.fromtimestamp(self.stats.st_mtime)
         return dt.strftime('%Y.%m.%d %H:%M:%S')
-=======
-        return datetime.datetime\
-            .fromtimestamp(self.stats.st_mtime)\
-            .strftime('%Y.%m.%d %H:%M:%S')
+
+    @property
+    def urlpath(self):
+        return abspath_to_urlpath(self.path, self.app.config['directory_base'])
+
+    @property
+    def name(self):
+        return os.path.basename(self.path)
+
+    @property
+    def type(self):
+        return self.mimetype.split(";", 1)[0]
+
+    def __init__(self, path=None, app=None, **defaults):
+        self.path = compat.fsdecode(path) if path else None
+        self.app = current_app if app is None else app
+        self.__dict__.update(defaults)
+
+    def remove(self):
+        if not self.can_remove:
+            raise OutsideRemovableBase("File outside removable base")
+
+    @classmethod
+    def from_urlpath(cls, path, app=None):
+        '''
+        Alternative constructor which accepts a path as taken from URL and uses
+        the given app or the current app config to get the real path.
+
+        :param path: relative path as from URL
+        :param app: optional, flask application
+        :return: file object pointing to path
+        :rtype: File
+        '''
+        app = app or current_app
+        base = app.config['directory_base']
+        path = urlpath_to_abspath(path, base)
+        kls = cls.directory_class if os.path.isdir(path) else cls.file_class
+        return kls(path=path, app=app)
+
+
+@psetattr(Node, 'file_class')
+class File(Node):
+    can_download = True
+    can_upload = False
+    is_directory = False
+
+    @property
+    def default_action(self):
+        action = super(File, self).default_action
+        if action is None:
+            widget = self.plugin_manager.link_class.from_file(self)
+            action = self.plugin_manager.action_class('open', widget)
+        return action
+
+    @cached_property
+    def mimetype(self):
+        return self.plugin_manager.get_mimetype(self.path)
+
+    @cached_property
+    def is_file(self):
+        return os.path.isfile(self.path)
 
     @property
     def size(self):
@@ -149,78 +160,6 @@
         if unit == binary_units[0]:
             return "%d %s" % (size, unit)
         return "%.2f %s" % (size, unit)
->>>>>>> d6e75b9f
-
-    @property
-    def urlpath(self):
-        return abspath_to_urlpath(self.path, self.app.config['directory_base'])
-
-    @property
-    def name(self):
-        return os.path.basename(self.path)
-
-    @property
-    def type(self):
-        return self.mimetype.split(";", 1)[0]
-
-    def __init__(self, path=None, app=None, **defaults):
-        self.path = compat.fsdecode(path) if path else None
-        self.app = current_app if app is None else app
-        self.__dict__.update(defaults)
-
-    def remove(self):
-        if not self.can_remove:
-            raise OutsideRemovableBase("File outside removable base")
-
-    @classmethod
-    def from_urlpath(cls, path, app=None):
-        '''
-        Alternative constructor which accepts a path as taken from URL and uses
-        the given app or the current app config to get the real path.
-
-        :param path: relative path as from URL
-        :param app: optional, flask application
-        :return: file object pointing to path
-        :rtype: File
-        '''
-        app = app or current_app
-        base = app.config['directory_base']
-        path = urlpath_to_abspath(path, base)
-        kls = cls.directory_class if os.path.isdir(path) else cls.file_class
-        return kls(path=path, app=app)
-
-
-@psetattr(Node, 'file_class')
-class File(Node):
-    can_download = True
-    can_upload = False
-    is_directory = False
-
-    @property
-    def default_action(self):
-        action = super(File, self).default_action
-        if action is None:
-            widget = self.plugin_manager.link_class.from_file(self)
-            action = self.plugin_manager.action_class('open', widget)
-        return action
-
-    @cached_property
-    def mimetype(self):
-        return self.plugin_manager.get_mimetype(self.path)
-
-    @cached_property
-    def is_file(self):
-        return os.path.isfile(self.path)
-
-    @property
-    def size(self):
-        size, unit = fmt_size(
-            self.stats.st_size,
-            self.app.config["use_binary_multiples"]
-            )
-        if unit == binary_units[0]:
-            return "%d %s" % (size, unit)
-        return "%.2f %s" % (size, unit)
 
     @property
     def encoding(self):
@@ -230,7 +169,6 @@
             return gdict.get("charset") or "default"
         return "default"
 
-<<<<<<< HEAD
     def remove(self):
         '''
         Remove file.
@@ -238,16 +176,6 @@
         '''
         super(File, self).remove()
         os.unlink(self.path)
-=======
-    def listdir(self):
-        path_joiner = functools.partial(os.path.join, self.path)
-        content = [
-            self.__class__(path=path_joiner(path), app=self.app)
-            for path in self.raw_listdir
-            ]
-        content.sort(key=lambda f: (not f.is_directory, f.name.lower()))
-        return content
->>>>>>> d6e75b9f
 
     def download(self):
         '''
@@ -406,19 +334,11 @@
         self._data = bytes()
         self._add = self.event_class()
         self._result = self.event_class()
-<<<<<<< HEAD
-        self._tarfile = self.tarfile_class(
-            fileobj=self,
-            mode="w|gz",
-            bufsize=buffsize
-            )  # stream write
-=======
         self._tarfile = self.tarfile_class(  # stream write
             fileobj=self,
             mode="w|gz",
             bufsize=buffsize
             )
->>>>>>> d6e75b9f
         self._th = self.thread_class(target=self.fill)
         self._th.start()
 
@@ -473,13 +393,6 @@
     pass
 
 
-<<<<<<< HEAD
-=======
-binary_units = ("B", "KiB", "MiB", "GiB", "TiB", "PiB", "EiB", "ZiB", "YiB")
-standard_units = ("B", "KB", "MB", "GB", "TB", "PB", "EB", "ZB", "YB")
-
-
->>>>>>> d6e75b9f
 def fmt_size(size, binary=True):
     '''
     Get size and unit.
@@ -552,11 +465,6 @@
         return realpath
     raise OutsideDirectoryBase("%r is not under %r" % (realpath, base))
 
-<<<<<<< HEAD
-=======
-common_path_separators = '\\/'
-
->>>>>>> d6e75b9f
 
 def generic_filename(path):
     '''
@@ -573,11 +481,6 @@
             _, path = path.rsplit(sep, 1)
     return path
 
-<<<<<<< HEAD
-=======
-restricted_chars = '\\/\0'
-
->>>>>>> d6e75b9f
 
 def clean_restricted_chars(path, restricted_chars=restricted_chars):
     '''
@@ -591,24 +494,9 @@
         path = path.replace(character, '_')
     return path
 
-<<<<<<< HEAD
 
 def check_forbidden_filename(filename,
                              destiny_os=os.name,
-=======
-restricted_names = ('.', '..', '::', os.sep)
-nt_device_names = ('CON', 'AUX', 'COM1', 'COM2', 'COM3', 'COM4', 'LPT1',
-                   'LPT2', 'LPT3', 'PRN', 'NUL')
-fs_encoding = (
-    'unicode'
-    if os.name == 'nt' else
-    sys.getfilesystemencoding() or 'ascii'
-    )
-
-
-def check_forbidden_filename(filename, destiny_os=os.name,
-                             fs_encoding=fs_encoding,
->>>>>>> d6e75b9f
                              restricted_names=restricted_names):
     '''
     Get if given filename is forbidden for current OS or filesystem.
@@ -640,11 +528,7 @@
     return path == base or path.startswith(prefix)
 
 
-<<<<<<< HEAD
 def secure_filename(path, destiny_os=os.name, fs_encoding=compat.fs_encoding):
-=======
-def secure_filename(path, destiny_os=os.name, fs_encoding=fs_encoding):
->>>>>>> d6e75b9f
     '''
     Get rid of parent path components and special filenames.
 
@@ -655,16 +539,11 @@
     :param destiny_os: destination operative system
     :type destiny_os: str
     :return: filename or empty string
-<<<<<<< HEAD
     :rtype: str
-=======
-    :rtype: str or unicode (due python version, destiny_os and fs_encoding)
->>>>>>> d6e75b9f
     '''
     path = generic_filename(path)
     path = clean_restricted_chars(path)
 
-<<<<<<< HEAD
     if check_forbidden_filename(path, destiny_os=destiny_os):
         return ''
 
@@ -683,23 +562,6 @@
     return fs_decoded_path
 
 
-=======
-    if check_forbidden_filename(path, destiny_os=destiny_os,
-                                fs_encoding=fs_encoding):
-        return ''
-
-    if fs_encoding != 'unicode':
-        if PY_LEGACY and not isinstance(path, unicode):
-            path = unicode(path, encoding='latin-1')
-        path = path\
-            .encode(fs_encoding, errors=undescore_replace)\
-            .decode(fs_encoding)
-    return path
-
-fs_safe_characters = string.ascii_uppercase + string.digits
-
-
->>>>>>> d6e75b9f
 def alternative_filename(filename, attempt=None):
     '''
     Generates an alternative version of given filename.
@@ -716,14 +578,8 @@
     name = filename_parts[0]
     ext = ''.join(u'.%s' % ext for ext in filename_parts[1:])
     if attempt is None:
-<<<<<<< HEAD
         choose = random.choice
         extra = u' %s' % ''.join(choose(fs_safe_characters) for i in range(8))
-=======
-        extra = ' %s' % ''.join(
-            random.choice(fs_safe_characters) for i in range(8)
-            )
->>>>>>> d6e75b9f
     else:
         extra = u' (%d)' % attempt
     return u'%s%s%s' % (name, extra, ext)